--- conflicted
+++ resolved
@@ -620,7 +620,62 @@
     mysql://{{ .State.username }}:{{ .State.password }}@{{ dig .Init.sk "instanceServiceName" "" .Shared }}:{{ .Init.publishPort }}/{{ .State.database }}\""
     {{ end }}
 
-<<<<<<< HEAD
+- uri: template://default-provisioners/kafka-topic
+  type: kafka-topic
+  init: |
+    brokerPort: 9092
+    ctrlPort: 9093
+  state: |
+    topic: {{ dig "topic" (print "topic-" (randAlphaNum 6)) .State | quote }}
+  shared: |
+    shared_kafka_instance_name: {{ dig "shared_kafka_instance_name" (print "kafka-" (randAlphaNum 6)) .Shared | quote }}
+  services: |
+    {{ .Shared.shared_kafka_instance_name }}:
+      image: bitnami/kafka:latest
+      restart: always
+      environment:
+        KAFKA_CFG_NODE_ID: "0"
+        KAFKA_CFG_PROCESS_ROLES: controller,broker
+        KAFKA_CFG_LISTENERS: "PLAINTEXT://:{{ .Init.brokerPort }},CONTROLLER://:{{ .Init.ctrlPort }}"
+        KAFKA_CFG_LISTENER_SECURITY_PROTOCOL_MAP: "CONTROLLER:PLAINTEXT,PLAINTEXT:PLAINTEXT"
+        KAFKA_CFG_CONTROLLER_QUORUM_VOTERS: "0@{{ .Shared.shared_kafka_instance_name }}:{{ .Init.ctrlPort }}"
+        KAFKA_CFG_CONTROLLER_LISTENER_NAMES: CONTROLLER
+        KAFKA_CFG_AUTO_CREATE_TOPICS_ENABLE: "false"
+      healthcheck:
+        test: ["CMD", "kafka-topics.sh", "--list", "--bootstrap-server=localhost:{{ .Init.brokerPort }}"]
+        interval: 2s
+        timeout: 2s
+        retries: 10
+      {{ $publishPort := (dig "annotations" "compose.score.dev/publish-port" "0" .Metadata | atoi) }}
+      {{ if ne $publishPort 0 }}
+      ports:
+      - target: {{ .Init.brokerPort }}
+        published: {{ $publishPort }}
+      {{ end }}
+      volumes:
+      - type: volume
+        source: {{ .Shared.shared_kafka_instance_name }}-data
+        target: /bitnami/kafka
+    {{ .State.topic }}-init:
+      image: bitnami/kafka:latest
+      entrypoint: ["/bin/sh"]
+      command: ["-c", "kafka-topics.sh --topic={{.State.topic}} --bootstrap-server=localhost:{{ .Init.brokerPort }} --describe || kafka-topics.sh --topic={{.State.topic}} --bootstrap-server=localhost:{{ .Init.brokerPort }} --create --partitions=3"]
+      network_mode: "service:{{ .Shared.shared_kafka_instance_name }}"
+      labels:
+        dev.score.compose.labels.is-init-container: "true"
+      depends_on:
+        {{ .Shared.shared_kafka_instance_name }}:
+          condition: service_healthy
+          restart: true
+  volumes: |
+    {{ .Shared.shared_kafka_instance_name }}-data:
+      driver: local
+  outputs: |
+    host: {{ .Shared.shared_kafka_instance_name }}
+    port: "{{ .Init.brokerPort }}"
+    name: {{ .State.topic }}
+    num_partitions: 3
+
 # The default elasticsearch provisioner adds a elasticsearch instance.
 - uri: template://default-provisioners/elasticsearch
   # By default, match all elasticsearch types regardless of class and id.
@@ -751,61 +806,4 @@
         download certificate from container per command like: \n
         \tdocker cp [CONTAINER-NAME]:/usr/share/elasticsearch/config/certs/ca/ca.crt /tmp/ \n
         and than check connection per culr like: \n
-        \tcurl --cacert /tmp/ca.crt -u {{ .State.username }}:{{ .State.password }} https://localhost:{{ .Init.publishPort }}"
-=======
-- uri: template://default-provisioners/kafka-topic
-  type: kafka-topic
-  init: |
-    brokerPort: 9092
-    ctrlPort: 9093
-  state: |
-    topic: {{ dig "topic" (print "topic-" (randAlphaNum 6)) .State | quote }}
-  shared: |
-    shared_kafka_instance_name: {{ dig "shared_kafka_instance_name" (print "kafka-" (randAlphaNum 6)) .Shared | quote }}
-  services: |
-    {{ .Shared.shared_kafka_instance_name }}:
-      image: bitnami/kafka:latest
-      restart: always
-      environment:
-        KAFKA_CFG_NODE_ID: "0"
-        KAFKA_CFG_PROCESS_ROLES: controller,broker
-        KAFKA_CFG_LISTENERS: "PLAINTEXT://:{{ .Init.brokerPort }},CONTROLLER://:{{ .Init.ctrlPort }}"
-        KAFKA_CFG_LISTENER_SECURITY_PROTOCOL_MAP: "CONTROLLER:PLAINTEXT,PLAINTEXT:PLAINTEXT"
-        KAFKA_CFG_CONTROLLER_QUORUM_VOTERS: "0@{{ .Shared.shared_kafka_instance_name }}:{{ .Init.ctrlPort }}"
-        KAFKA_CFG_CONTROLLER_LISTENER_NAMES: CONTROLLER
-        KAFKA_CFG_AUTO_CREATE_TOPICS_ENABLE: "false"
-      healthcheck:
-        test: ["CMD", "kafka-topics.sh", "--list", "--bootstrap-server=localhost:{{ .Init.brokerPort }}"]
-        interval: 2s
-        timeout: 2s
-        retries: 10
-      {{ $publishPort := (dig "annotations" "compose.score.dev/publish-port" "0" .Metadata | atoi) }}
-      {{ if ne $publishPort 0 }}
-      ports:
-      - target: {{ .Init.brokerPort }}
-        published: {{ $publishPort }}
-      {{ end }}
-      volumes:
-      - type: volume
-        source: {{ .Shared.shared_kafka_instance_name }}-data
-        target: /bitnami/kafka
-    {{ .State.topic }}-init:
-      image: bitnami/kafka:latest
-      entrypoint: ["/bin/sh"]
-      command: ["-c", "kafka-topics.sh --topic={{.State.topic}} --bootstrap-server=localhost:{{ .Init.brokerPort }} --describe || kafka-topics.sh --topic={{.State.topic}} --bootstrap-server=localhost:{{ .Init.brokerPort }} --create --partitions=3"]
-      network_mode: "service:{{ .Shared.shared_kafka_instance_name }}"
-      labels:
-        dev.score.compose.labels.is-init-container: "true"
-      depends_on:
-        {{ .Shared.shared_kafka_instance_name }}:
-          condition: service_healthy
-          restart: true
-  volumes: |
-    {{ .Shared.shared_kafka_instance_name }}-data:
-      driver: local
-  outputs: |
-    host: {{ .Shared.shared_kafka_instance_name }}
-    port: "{{ .Init.brokerPort }}"
-    name: {{ .State.topic }}
-    num_partitions: 3
->>>>>>> d02dd752
+        \tcurl --cacert /tmp/ca.crt -u {{ .State.username }}:{{ .State.password }} https://localhost:{{ .Init.publishPort }}"