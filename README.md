--- conflicted
+++ resolved
@@ -26,7 +26,6 @@
 
 `score-compose` comes with out-of-the-box support for:
 
-<<<<<<< HEAD
 | Type          | Class   | Params                 | Output                                                                                                                                                          |
 | ------------- | ------- | ---------------------- | --------------------------------------------------------------------------------------------------------------------------------------------------------------- |
 | environment   | default | (none)                 | `${KEY}`                                                                                                                                                        |
@@ -40,23 +39,8 @@
 | route         | default | `host`, `path`, `port` |                                                                                                                                                                 |
 | amqp          | default | (none)                 | `host`, `port`, `vhost`, `username`, `password`                                                                                                                 |
 | mongodb       | default | (none)                 | `host`, `port`, `username`, `password`, `connection`                                                                                                            |
+| kafka-topic   | default | (none)                 | `host`, `port`, `name`, `num_partitions`                                                                                                                        |
 | elasticsearch | default | (none)                 | `host`, `port`, `username`, `password`                                                                                                                          |
-=======
-| Type         | Class   | Params                 | Output                                                                                                                                                          |
-|--------------|---------|------------------------|-----------------------------------------------------------------------------------------------------------------------------------------------------------------|
-| environment  | default | (none)                 | `${KEY}`                                                                                                                                                        |
-| service-port | default | `workload`, `port`     | `hostname`, `port`                                                                                                                                              |
-| volume       | default | (none)                 | `source`                                                                                                                                                        |
-| redis        | default | (none)                 | `host`, `port`, `username`, `password`                                                                                                                          |
-| postgres     | default | (none)                 | `host`, `port`, `name` (aka `database`), `username`, `password`                                                                                                 |
-| mysql        | default | (none)                 | `host`, `port`, `name` (aka `database`), `username`, `password`                                                                                                 |
-| s3           | default | (none)                 | `endpoint`, `access_key_id`, `secret_key`, `bucket`, with `region=""`, `aws_access_key_id=<access_key_id>`, and `aws_secret_key=<secret_key>` for compatibility |
-| dns          | default | (none)                 | `host`                                                                                                                                                          |
-| route        | default | `host`, `path`, `port` |                                                                                                                                                                 |
-| amqp         | default | (none)                 | `host`, `port`, `vhost`, `username`, `password`                                                                                                                 |
-| mongodb      | default | (none)                 | `host`, `port`, `username`, `password`, `connection`                                                                                                            |
-| kafka-topic  | default | (none)                 | `host`, `port`, `name`, `num_partitions`                                                                                                                        |
->>>>>>> d02dd752
 
 These can be found in the default provisioners file. You are encouraged to write your own provisioners and add them to the `.score-compose` directory (with the `.provisioners.yaml` extension) or contribute them upstream to the [default.provisioners.yaml](internal/command/default.provisioners.yaml) file.
 
@@ -83,13 +67,9 @@
 - [09-dns-and-route](examples/09-dns-and-route) - an example of using the `dns` and `route` resources to route http requests
 - [10-amqp-rabbitmq](examples/10-amqp-rabbitmq) - an example the default `amqp` resource provisioner
 - [11-mongodb-document-database](examples/11-mongodb-document-database) - an example the default `mongodb` resource provisioner
-<<<<<<< HEAD
 - [12-mysql-database](examples/12-mysql-database) - an example the default `mysql` resource provisioner
-- [13-elasticsearch](examples/13-elasticsearch) - an example the default `elasticsearch` resource provisioner
-=======
-- [12-mysql-database](examples/12-mysql-database) - an example of the `mysql` resource provisioner
 - [13-kafka-topic](examples/13-kafka-topic) - an example of the default `kafka-topic` resource provisioner
->>>>>>> d02dd752
+- [14-elasticsearch](examples/14-elasticsearch) - an example the default `elasticsearch` resource provisioner
 
 If you're getting started, you can use `score-compose init` to create a basic `score.yaml` file in the current directory along with a `.score-compose/` working directory.
 
