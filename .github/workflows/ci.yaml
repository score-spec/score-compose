name: ci
on:
  # We run the CI checks on any pull request updates or pushes to the main branch after PR merge.
  pull_request:
  push:
    branches:
      - main
permissions:
  contents: read
jobs:
  test:
    runs-on: ubuntu-latest
    steps:
      - name: Checkout
        uses: actions/checkout@11bd71901bbe5b1630ceea73d27597364c9af683 # v4.2.2
        with:
          fetch-depth: 0
      - name: Fetch all tags
        run: git fetch --force --tags
      - name: Set up Go
<<<<<<< HEAD
        uses: actions/setup-go@0aaccfd150d50ccaeb58ebd88d36e91967a5f35b # v5.4.0
=======
        uses: actions/setup-go@d35c59abb061a4a6fb18e82ac0862c26744d6ab5 # v5.5.0
>>>>>>> 6cb271e6
        with:
          go-version-file: 'go.mod'
      - name: Install golangci-lint
        run: 
      - name: Run golangci-lint
        run: golangci-lint run
      - name: Run Go Tests
        run: go test ./... -cover -race
      - name: Build binary
        uses: goreleaser/goreleaser-action@9c156ee8a17a598857849441385a2041ef570552 # v6.3.0
        with:
          distribution: goreleaser
          version: '~> v2'
          args: build --snapshot
      - name: Install license check tool
        run: go install github.com/google/addlicense@dc31ac9ffcca99c9457226366135701794b128c0
      - name: Check licenses
        run: addlicense -l apache -check -v -ignore '**/*.yaml' -c Humanitec ./cmd ./internal/
      - name: Build docker image
        uses: docker/build-push-action@1dc73863535b631f98b2378be8619f83b136f4a0 # v6.17.0
        with:
          context: .
          push: false
          load: true
          tags: score-compose:test
          build-args: |
            "VERSION=test"
      - name: Test docker image
        run: |
          docker run --rm score-compose:test --version
          docker run -v .:/score-compose --rm score-compose:test init
          cat score.yaml
<|MERGE_RESOLUTION|>--- conflicted
+++ resolved
@@ -1,57 +1,53 @@
-name: ci
-on:
-  # We run the CI checks on any pull request updates or pushes to the main branch after PR merge.
-  pull_request:
-  push:
-    branches:
-      - main
-permissions:
-  contents: read
-jobs:
-  test:
-    runs-on: ubuntu-latest
-    steps:
-      - name: Checkout
-        uses: actions/checkout@11bd71901bbe5b1630ceea73d27597364c9af683 # v4.2.2
-        with:
-          fetch-depth: 0
-      - name: Fetch all tags
-        run: git fetch --force --tags
-      - name: Set up Go
-<<<<<<< HEAD
-        uses: actions/setup-go@0aaccfd150d50ccaeb58ebd88d36e91967a5f35b # v5.4.0
-=======
-        uses: actions/setup-go@d35c59abb061a4a6fb18e82ac0862c26744d6ab5 # v5.5.0
->>>>>>> 6cb271e6
-        with:
-          go-version-file: 'go.mod'
-      - name: Install golangci-lint
-        run: 
-      - name: Run golangci-lint
-        run: golangci-lint run
-      - name: Run Go Tests
-        run: go test ./... -cover -race
-      - name: Build binary
-        uses: goreleaser/goreleaser-action@9c156ee8a17a598857849441385a2041ef570552 # v6.3.0
-        with:
-          distribution: goreleaser
-          version: '~> v2'
-          args: build --snapshot
-      - name: Install license check tool
-        run: go install github.com/google/addlicense@dc31ac9ffcca99c9457226366135701794b128c0
-      - name: Check licenses
-        run: addlicense -l apache -check -v -ignore '**/*.yaml' -c Humanitec ./cmd ./internal/
-      - name: Build docker image
-        uses: docker/build-push-action@1dc73863535b631f98b2378be8619f83b136f4a0 # v6.17.0
-        with:
-          context: .
-          push: false
-          load: true
-          tags: score-compose:test
-          build-args: |
-            "VERSION=test"
-      - name: Test docker image
-        run: |
-          docker run --rm score-compose:test --version
-          docker run -v .:/score-compose --rm score-compose:test init
-          cat score.yaml
+name: ci
+on:
+  # We run the CI checks on any pull request updates or pushes to the main branch after PR merge.
+  pull_request:
+  push:
+    branches:
+      - main
+permissions:
+  contents: read
+jobs:
+  test:
+    runs-on: ubuntu-latest
+    steps:
+      - name: Checkout
+        uses: actions/checkout@11bd71901bbe5b1630ceea73d27597364c9af683 # v4.2.2
+        with:
+          fetch-depth: 0
+      - name: Fetch all tags
+        run: git fetch --force --tags
+      - name: Set up Go
+        uses: actions/setup-go@d35c59abb061a4a6fb18e82ac0862c26744d6ab5 # v5.5.0
+        with:
+          go-version-file: 'go.mod'
+      - name: Install golangci-lint
+        run: 
+      - name: Run golangci-lint
+        run: golangci-lint run
+      - name: Run Go Tests
+        run: go test ./... -cover -race
+      - name: Build binary
+        uses: goreleaser/goreleaser-action@9c156ee8a17a598857849441385a2041ef570552 # v6.3.0
+        with:
+          distribution: goreleaser
+          version: '~> v2'
+          args: build --snapshot
+      - name: Install license check tool
+        run: go install github.com/google/addlicense@dc31ac9ffcca99c9457226366135701794b128c0
+      - name: Check licenses
+        run: addlicense -l apache -check -v -ignore '**/*.yaml' -c Humanitec ./cmd ./internal/
+      - name: Build docker image
+        uses: docker/build-push-action@1dc73863535b631f98b2378be8619f83b136f4a0 # v6.17.0
+        with:
+          context: .
+          push: false
+          load: true
+          tags: score-compose:test
+          build-args: |
+            "VERSION=test"
+      - name: Test docker image
+        run: |
+          docker run --rm score-compose:test --version
+          docker run -v .:/score-compose --rm score-compose:test init
+          cat score.yaml