name: ci
on:
  # We run the CI checks on any pull request updates or pushes to the main branch after PR merge.
  pull_request:
  push:
    branches:
      - main
permissions:
  contents: read
jobs:
  test:
    runs-on: ubuntu-latest
    steps:
      - name: Checkout
        uses: actions/checkout@08c6903cd8c0fde910a37f88322edcfb5dd907a8 # v5.0.0
        with:
          fetch-depth: 0
      - name: Fetch all tags
        run: git fetch --force --tags
      - name: Set up Go
<<<<<<< HEAD
        uses: actions/setup-go@d35c59abb061a4a6fb18e82ac0862c26744d6ab5 # v5.5.0
=======
        uses: actions/setup-go@44694675825211faa026b3c33043df3e48a5fa00 # v6.0.0
>>>>>>> e1ca7421
        with:
          go-version-file: 'go.mod'
      - name: Run Go Vet
        run: go vet ./...    
      - name: Run Go Tests
        run: go test ./... -cover -race
      - name: Build binary
        uses: goreleaser/goreleaser-action@e435ccd777264be153ace6237001ef4d979d3a7a # v6.4.0
        with:
          distribution: goreleaser
          version: '~> v2'
          args: build --snapshot
      - name: Install license check tool
        run: go install github.com/google/addlicense@dc31ac9ffcca99c9457226366135701794b128c0
      - name: Check licenses
        run: addlicense -l apache -check -v -ignore '**/*.yaml' -c 'The Score Authors' ./cmd ./internal/
      - name: Build docker image
        uses: docker/build-push-action@263435318d21b8e681c14492fe198d362a7d2c83 # v6.18.0
        with:
          context: .
          push: false
          load: true
          tags: score-compose:test
          build-args: |
            "VERSION=test"
      - name: Test docker image
        run: |
          docker run --rm score-compose:test --version
          docker run -v .:/score-compose --rm score-compose:test init
          cat score.yaml
<|MERGE_RESOLUTION|>--- conflicted
+++ resolved
@@ -1,55 +1,51 @@
-name: ci
-on:
-  # We run the CI checks on any pull request updates or pushes to the main branch after PR merge.
-  pull_request:
-  push:
-    branches:
-      - main
-permissions:
-  contents: read
-jobs:
-  test:
-    runs-on: ubuntu-latest
-    steps:
-      - name: Checkout
-        uses: actions/checkout@08c6903cd8c0fde910a37f88322edcfb5dd907a8 # v5.0.0
-        with:
-          fetch-depth: 0
-      - name: Fetch all tags
-        run: git fetch --force --tags
-      - name: Set up Go
-<<<<<<< HEAD
-        uses: actions/setup-go@d35c59abb061a4a6fb18e82ac0862c26744d6ab5 # v5.5.0
-=======
-        uses: actions/setup-go@44694675825211faa026b3c33043df3e48a5fa00 # v6.0.0
->>>>>>> e1ca7421
-        with:
-          go-version-file: 'go.mod'
-      - name: Run Go Vet
-        run: go vet ./...    
-      - name: Run Go Tests
-        run: go test ./... -cover -race
-      - name: Build binary
-        uses: goreleaser/goreleaser-action@e435ccd777264be153ace6237001ef4d979d3a7a # v6.4.0
-        with:
-          distribution: goreleaser
-          version: '~> v2'
-          args: build --snapshot
-      - name: Install license check tool
-        run: go install github.com/google/addlicense@dc31ac9ffcca99c9457226366135701794b128c0
-      - name: Check licenses
-        run: addlicense -l apache -check -v -ignore '**/*.yaml' -c 'The Score Authors' ./cmd ./internal/
-      - name: Build docker image
-        uses: docker/build-push-action@263435318d21b8e681c14492fe198d362a7d2c83 # v6.18.0
-        with:
-          context: .
-          push: false
-          load: true
-          tags: score-compose:test
-          build-args: |
-            "VERSION=test"
-      - name: Test docker image
-        run: |
-          docker run --rm score-compose:test --version
-          docker run -v .:/score-compose --rm score-compose:test init
-          cat score.yaml
+name: ci
+on:
+  # We run the CI checks on any pull request updates or pushes to the main branch after PR merge.
+  pull_request:
+  push:
+    branches:
+      - main
+permissions:
+  contents: read
+jobs:
+  test:
+    runs-on: ubuntu-latest
+    steps:
+      - name: Checkout
+        uses: actions/checkout@08c6903cd8c0fde910a37f88322edcfb5dd907a8 # v5.0.0
+        with:
+          fetch-depth: 0
+      - name: Fetch all tags
+        run: git fetch --force --tags
+      - name: Set up Go
+        uses: actions/setup-go@44694675825211faa026b3c33043df3e48a5fa00 # v6.0.0
+        with:
+          go-version-file: 'go.mod'
+      - name: Run Go Vet
+        run: go vet ./...    
+      - name: Run Go Tests
+        run: go test ./... -cover -race
+      - name: Build binary
+        uses: goreleaser/goreleaser-action@e435ccd777264be153ace6237001ef4d979d3a7a # v6.4.0
+        with:
+          distribution: goreleaser
+          version: '~> v2'
+          args: build --snapshot
+      - name: Install license check tool
+        run: go install github.com/google/addlicense@dc31ac9ffcca99c9457226366135701794b128c0
+      - name: Check licenses
+        run: addlicense -l apache -check -v -ignore '**/*.yaml' -c 'The Score Authors' ./cmd ./internal/
+      - name: Build docker image
+        uses: docker/build-push-action@263435318d21b8e681c14492fe198d362a7d2c83 # v6.18.0
+        with:
+          context: .
+          push: false
+          load: true
+          tags: score-compose:test
+          build-args: |
+            "VERSION=test"
+      - name: Test docker image
+        run: |
+          docker run --rm score-compose:test --version
+          docker run -v .:/score-compose --rm score-compose:test init
+          cat score.yaml